import com.typesafe.sbt.SbtPgp.autoImportImpl.pgpSecretRing
import sbt.file

name := "cats-saga"

val mainScala = "2.13.6"
val allScala  = Seq(mainScala, "2.12.14", "3.0.1")

inThisBuild(
  List(
    organization := "com.vladkopanev",
    homepage := Some(url("https://github.com/VladKopanev/cats-saga")),
    licenses := List("MIT License" -> url("https://opensource.org/licenses/MIT")),
    developers := List(
      Developer(
        "VladKopanev",
        "Vladislav Kopanev",
        "ivengo53@gmail.com",
        url("http://vladkopanev.com")
      )
    ),
    scmInfo := Some(
      ScmInfo(url("https://github.com/VladKopanev/cats-saga"), "scm:git:git@github.com/VladKopanev/cats-saga.git")
    ),
    pgpPublicRing := file("./travis/local.pubring.asc"),
    pgpSecretRing := file("./travis/local.secring.asc"),
    releaseEarlyWith := SonatypePublisher
  )
)

lazy val commonSettings = Seq(
  scalaVersion := mainScala,
  scalacOptions ++= Seq(
    "-deprecation",
    "-encoding",
    "UTF-8",
    "-explaintypes",
    "-Yrangepos",
    "-feature",
    "-Xfuture",
    "-language:higherKinds",
    "-language:existentials",
    "-language:implicitConversions",
    "-unchecked",
    "-Xlint:_,-type-parameter-shadow",
    "-Ywarn-numeric-widen",
    "-Ywarn-unused",
    "-Ywarn-value-discard"
  ) ++ (CrossVersion.partialVersion(scalaVersion.value) match {
    case Some((3, _)) =>
      Seq("-Ykind-projector", "-unchecked")
    case Some((2, 12)) =>
      Seq(
        "-Xsource:2.13",
        "-Yno-adapted-args",
        "-Ypartial-unification",
        "-Ywarn-extra-implicit",
        "-Ywarn-inaccessible",
        "-Ywarn-infer-any",
        "-Ywarn-nullary-override",
        "-Ywarn-nullary-unit",
        "-opt-inline-from:<source>",
        "-opt-warnings",
        "-opt:l:inline"
      )
    case _ => Nil
  }),
  resolvers ++= Seq(Resolver.sonatypeRepo("snapshots"), Resolver.sonatypeRepo("releases"))
)

lazy val root = project
  .in(file("."))
  .aggregate(core)

val catsVersion = "3.1.1"
val catsRetryVersion = "3.1.0"
val scalaTestVersion = "3.2.9"
<<<<<<< HEAD
val kindProjectorVersion = "0.13.2"
val disciplineCoreVersion = "1.1.3"
val disciplineScalatestVersion = "2.1.1"
=======
val kindProjectorVersion = "0.13.0"
val disciplineCoreVersion = "1.1.5"
val disciplineScalatestVersion = "2.1.5"
>>>>>>> a2656780

lazy val core = project
  .in(file("core"))
  .settings(
    commonSettings,
    name := "cats-saga",
    crossScalaVersions := allScala,
    libraryDependencies ++= Seq(
      "org.typelevel"              %% "cats-effect"               % catsVersion,
      "org.typelevel"              %% "cats-laws"                 % "2.6.1"       % Test,
      "org.typelevel"              %% "cats-effect-laws"          % catsVersion       % Test,
      "org.typelevel"              %% "cats-effect-testkit"       % catsVersion       % Test,
      "org.scalatest"              %% "scalatest"                 % scalaTestVersion  % Test,
      "org.typelevel"              %% "discipline-core"           % disciplineCoreVersion % Test,
      "org.typelevel"              %% "discipline-scalatest"      % disciplineScalatestVersion % Test,
      "com.github.cb372"           %% "cats-retry"                % catsRetryVersion  % Optional,
    ),
    libraryDependencies ++= {
      CrossVersion.partialVersion(scalaVersion.value) match {
        case Some((3, _)) =>
          Nil
        case _ =>
          List(compilerPlugin("org.typelevel" % "kind-projector" % kindProjectorVersion cross CrossVersion.full))
      }
    }
  )

val http4sVersion   = "0.23.0-RC1"
val log4CatsVersion = "2.1.1"
val doobieVersion   = "1.0.0-M5"
val circeVersion    = "0.14.1"

lazy val examples = project
  .in(file("examples"))
  .settings(
    commonSettings,
    coverageEnabled := false,
    libraryDependencies ++= Seq(
      "ch.qos.logback"    % "logback-classic"          % "1.2.3",
      "com.github.cb372"  %% "cats-retry"              % catsRetryVersion,
      "org.typelevel"     %% "log4cats-slf4j"          % log4CatsVersion,
      "io.circe"          %% "circe-generic"           % circeVersion,
      "io.circe"          %% "circe-parser"            % circeVersion,
      "org.http4s"        %% "http4s-circe"            % http4sVersion,
      "org.http4s"        %% "http4s-dsl"              % http4sVersion,
      "org.http4s"        %% "http4s-blaze-server"     % http4sVersion,
      "org.tpolecat"      %% "doobie-core"             % doobieVersion,
      "org.tpolecat"      %% "doobie-hikari"           % doobieVersion,
      "org.tpolecat"      %% "doobie-postgres"         % doobieVersion,
      compilerPlugin("org.typelevel"    %% "kind-projector"     % kindProjectorVersion cross CrossVersion.full),
      compilerPlugin("com.olegpy"       %% "better-monadic-for" % "0.3.1")
    )
  )
  .dependsOn(core % "compile->compile")<|MERGE_RESOLUTION|>--- conflicted
+++ resolved
@@ -75,15 +75,9 @@
 val catsVersion = "3.1.1"
 val catsRetryVersion = "3.1.0"
 val scalaTestVersion = "3.2.9"
-<<<<<<< HEAD
-val kindProjectorVersion = "0.13.2"
-val disciplineCoreVersion = "1.1.3"
-val disciplineScalatestVersion = "2.1.1"
-=======
 val kindProjectorVersion = "0.13.0"
 val disciplineCoreVersion = "1.1.5"
 val disciplineScalatestVersion = "2.1.5"
->>>>>>> a2656780
 
 lazy val core = project
   .in(file("core"))
