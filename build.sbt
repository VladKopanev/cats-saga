--- conflicted
+++ resolved
@@ -3,11 +3,8 @@
 name := "cats-saga"
 
 val mainScala = "2.13.8"
-<<<<<<< HEAD
-val allScala  = Seq(mainScala, "2.12.16", "3.0.2")
-=======
-val allScala  = Seq(mainScala, "2.12.15", "3.1.3")
->>>>>>> 3b00e85b
+val allScala  = Seq(mainScala, "2.12.16", "3.1.3")
+
 
 inThisBuild(
   List(
