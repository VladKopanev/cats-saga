--- conflicted
+++ resolved
@@ -81,13 +81,8 @@
 
 val catsVersion = "2.1.0"
 val catsRetryVersion = "1.1.1"
-<<<<<<< HEAD
-val scalaTestVersion = "3.2.3"
-val kindProjectorVersion = "0.11.3"
-=======
 val scalaTestVersion = "3.2.7"
 val kindProjectorVersion = "0.11.2"
->>>>>>> 5d4c7cc0
 val disciplineCoreVersion = "1.1.3"
 val disciplineScalatestVersion = "2.1.0"
 
