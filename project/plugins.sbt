addSbtPlugin("org.scalameta" % "sbt-scalafmt"      % "2.4.3")
addSbtPlugin("org.scoverage" % "sbt-scoverage"     % "1.8.2")
addSbtPlugin("ch.epfl.scala" % "sbt-release-early" % "2.1.1")
<<<<<<< HEAD
addSbtPlugin("ch.epfl.scala" % "sbt-scalafix" % "0.9.31")
=======
addSbtPlugin("ch.epfl.scala" % "sbt-scalafix" % "0.9.30")
>>>>>>> a2656780
<|MERGE_RESOLUTION|>--- conflicted
+++ resolved
@@ -1,8 +1,4 @@
 addSbtPlugin("org.scalameta" % "sbt-scalafmt"      % "2.4.3")
 addSbtPlugin("org.scoverage" % "sbt-scoverage"     % "1.8.2")
 addSbtPlugin("ch.epfl.scala" % "sbt-release-early" % "2.1.1")
-<<<<<<< HEAD
-addSbtPlugin("ch.epfl.scala" % "sbt-scalafix" % "0.9.31")
-=======
-addSbtPlugin("ch.epfl.scala" % "sbt-scalafix" % "0.9.30")
->>>>>>> a2656780
+addSbtPlugin("ch.epfl.scala" % "sbt-scalafix" % "0.9.30")